
using Amazon.S3;
<<<<<<< HEAD
using FlexStorage.API.Middleware;
using FlexStorage.Application.Interfaces.Repositories;
using FlexStorage.Application.Interfaces.Services;
using FlexStorage.Application.Services;
using FlexStorage.Domain.DomainServices;
using FlexStorage.Infrastructure.Persistence;
using FlexStorage.Infrastructure.Services;
using FlexStorage.Infrastructure.Storage;
using Microsoft.EntityFrameworkCore;
=======
using FlexStorage.Application.Interfaces.Services;
using FlexStorage.Application.Services;
using FlexStorage.Domain.DomainServices;
using FlexStorage.Infrastructure.Services;
using FlexStorage.Infrastructure.Storage;
>>>>>>> d2426c4e

var builder = WebApplication.CreateBuilder(args);

// Add services to the container.

<<<<<<< HEAD
// Database
builder.Services.AddDbContext<FlexStorageDbContext>(options =>
{
    if (builder.Environment.IsDevelopment())
    {
        // Use in-memory database for development
        options.UseInMemoryDatabase("FlexStorageDev");
    }
    else
    {
        // Use PostgreSQL for production
        var connectionString = builder.Configuration.GetConnectionString("FlexStorage");
        options.UseNpgsql(connectionString);
    }
});

// Repositories
builder.Services.AddScoped<IUnitOfWork, UnitOfWork>();

=======
>>>>>>> d2426c4e
// AWS Services
builder.Services.AddDefaultAWSOptions(builder.Configuration.GetAWSOptions());
builder.Services.AddAWSService<IAmazonS3>();

// Infrastructure Services
builder.Services.AddScoped<IHashService, HashService>();

// Storage Providers
var deepArchiveBucket = builder.Configuration.GetValue<string>("AWS:S3:DeepArchiveBucket") ?? "flexstorage-deep-archive";
var flexibleBucket = builder.Configuration.GetValue<string>("AWS:S3:FlexibleBucket") ?? "flexstorage-flexible";

builder.Services.AddScoped<IStorageProvider>(sp =>
{
    var s3Client = sp.GetRequiredService<IAmazonS3>();
    // For now, default to Deep Archive provider
    // TODO: Implement StorageProviderFactory for dynamic selection
    return new S3GlacierDeepArchiveProvider(s3Client, deepArchiveBucket);
});

// Register both providers by name for factory pattern (future enhancement)
builder.Services.AddKeyedScoped<IStorageProvider>("s3-glacier-deep", (sp, key) =>
    new S3GlacierDeepArchiveProvider(sp.GetRequiredService<IAmazonS3>(), deepArchiveBucket));

builder.Services.AddKeyedScoped<IStorageProvider>("s3-glacier-flexible", (sp, key) =>
    new S3GlacierFlexibleRetrievalProvider(sp.GetRequiredService<IAmazonS3>(), flexibleBucket));

// Domain Services
builder.Services.AddScoped<StorageProviderSelector>();

// Application Services
<<<<<<< HEAD
builder.Services.AddScoped<IApiKeyService, ApiKeyService>();
builder.Services.AddScoped<IFileUploadService, FileUploadService>();
builder.Services.AddScoped<IFileRetrievalService, FileRetrievalService>();

=======
builder.Services.AddScoped<IFileUploadService, FileUploadService>();
builder.Services.AddScoped<IFileRetrievalService, FileRetrievalService>();


>>>>>>> d2426c4e
builder.Services.AddControllers();
builder.Services.AddEndpointsApiExplorer();
builder.Services.AddSwaggerGen(options =>
{
    options.SwaggerDoc("v1", new() { Title = "FlexStorage API", Version = "v1" });

    // Add API Key authentication to Swagger
    options.AddSecurityDefinition("ApiKey", new()
    {
        Type = Microsoft.OpenApi.Models.SecuritySchemeType.ApiKey,
        In = Microsoft.OpenApi.Models.ParameterLocation.Header,
        Name = "X-API-Key",
        Description = "API Key authentication using X-API-Key header"
    });

    options.AddSecurityRequirement(new()
    {
        {
            new()
            {
                Reference = new()
                {
                    Type = Microsoft.OpenApi.Models.ReferenceType.SecurityScheme,
                    Id = "ApiKey"
                }
            },
            Array.Empty<string>()
        }
    });
});

var app = builder.Build();

// Configure the HTTP request pipeline.
if (app.Environment.IsDevelopment())
{
    app.UseSwagger();
    app.UseSwaggerUI();
}

app.UseHttpsRedirection();

<<<<<<< HEAD
// API Key Authentication
app.UseApiKeyAuthentication();

=======
// app.UseAuthentication(); // Add this when auth is implemented
>>>>>>> d2426c4e
app.UseAuthorization();

app.MapControllers();

app.Run();<|MERGE_RESOLUTION|>--- conflicted
+++ resolved
@@ -1,49 +1,15 @@
 
 using Amazon.S3;
-<<<<<<< HEAD
-using FlexStorage.API.Middleware;
-using FlexStorage.Application.Interfaces.Repositories;
-using FlexStorage.Application.Interfaces.Services;
-using FlexStorage.Application.Services;
-using FlexStorage.Domain.DomainServices;
-using FlexStorage.Infrastructure.Persistence;
-using FlexStorage.Infrastructure.Services;
-using FlexStorage.Infrastructure.Storage;
-using Microsoft.EntityFrameworkCore;
-=======
 using FlexStorage.Application.Interfaces.Services;
 using FlexStorage.Application.Services;
 using FlexStorage.Domain.DomainServices;
 using FlexStorage.Infrastructure.Services;
 using FlexStorage.Infrastructure.Storage;
->>>>>>> d2426c4e
 
 var builder = WebApplication.CreateBuilder(args);
 
 // Add services to the container.
 
-<<<<<<< HEAD
-// Database
-builder.Services.AddDbContext<FlexStorageDbContext>(options =>
-{
-    if (builder.Environment.IsDevelopment())
-    {
-        // Use in-memory database for development
-        options.UseInMemoryDatabase("FlexStorageDev");
-    }
-    else
-    {
-        // Use PostgreSQL for production
-        var connectionString = builder.Configuration.GetConnectionString("FlexStorage");
-        options.UseNpgsql(connectionString);
-    }
-});
-
-// Repositories
-builder.Services.AddScoped<IUnitOfWork, UnitOfWork>();
-
-=======
->>>>>>> d2426c4e
 // AWS Services
 builder.Services.AddDefaultAWSOptions(builder.Configuration.GetAWSOptions());
 builder.Services.AddAWSService<IAmazonS3>();
@@ -64,57 +30,22 @@
 });
 
 // Register both providers by name for factory pattern (future enhancement)
-builder.Services.AddKeyedScoped<IStorageProvider>("s3-glacier-deep", (sp, key) =>
+builder.Services.AddKeyedScoped<IStorageProvider>("s3-glacier-deep", (sp, _) =>
     new S3GlacierDeepArchiveProvider(sp.GetRequiredService<IAmazonS3>(), deepArchiveBucket));
 
-builder.Services.AddKeyedScoped<IStorageProvider>("s3-glacier-flexible", (sp, key) =>
+builder.Services.AddKeyedScoped<IStorageProvider>("s3-glacier-flexible", (sp, _) =>
     new S3GlacierFlexibleRetrievalProvider(sp.GetRequiredService<IAmazonS3>(), flexibleBucket));
 
 // Domain Services
 builder.Services.AddScoped<StorageProviderSelector>();
 
 // Application Services
-<<<<<<< HEAD
-builder.Services.AddScoped<IApiKeyService, ApiKeyService>();
 builder.Services.AddScoped<IFileUploadService, FileUploadService>();
 builder.Services.AddScoped<IFileRetrievalService, FileRetrievalService>();
 
-=======
-builder.Services.AddScoped<IFileUploadService, FileUploadService>();
-builder.Services.AddScoped<IFileRetrievalService, FileRetrievalService>();
-
-
->>>>>>> d2426c4e
 builder.Services.AddControllers();
 builder.Services.AddEndpointsApiExplorer();
-builder.Services.AddSwaggerGen(options =>
-{
-    options.SwaggerDoc("v1", new() { Title = "FlexStorage API", Version = "v1" });
-
-    // Add API Key authentication to Swagger
-    options.AddSecurityDefinition("ApiKey", new()
-    {
-        Type = Microsoft.OpenApi.Models.SecuritySchemeType.ApiKey,
-        In = Microsoft.OpenApi.Models.ParameterLocation.Header,
-        Name = "X-API-Key",
-        Description = "API Key authentication using X-API-Key header"
-    });
-
-    options.AddSecurityRequirement(new()
-    {
-        {
-            new()
-            {
-                Reference = new()
-                {
-                    Type = Microsoft.OpenApi.Models.ReferenceType.SecurityScheme,
-                    Id = "ApiKey"
-                }
-            },
-            Array.Empty<string>()
-        }
-    });
-});
+builder.Services.AddSwaggerGen();
 
 var app = builder.Build();
 
@@ -127,13 +58,6 @@
 
 app.UseHttpsRedirection();
 
-<<<<<<< HEAD
-// API Key Authentication
-app.UseApiKeyAuthentication();
-
-=======
-// app.UseAuthentication(); // Add this when auth is implemented
->>>>>>> d2426c4e
 app.UseAuthorization();
 
 app.MapControllers();
